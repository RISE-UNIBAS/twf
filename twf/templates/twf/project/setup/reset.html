{% extends 'twf/base/base.html' %}

{% block content %}
    <p class="lead">These actions may result in data loss. Please read carefully before proceeding.</p>
        
    <div class="container"
      
      <!-- A Bit Dangerous Section -->
      <div class="border p-3 mb-3">
        <h4>A Bit Dangerous</h4>
        <p>These actions are not irreversible but still modify your data significantly.</p>
        
        <!-- Unpark All Tags -->
        <div class="row mb-2">
          <div class="col-8">
              <p><strong>Unpark all tags:</strong> Unparks all parked tags in the project.</p>
          </div>
          <div class="col-4 text-end">
            <button
              class="btn btn-secondary show-confirm-modal" 
<<<<<<< HEAD
              data-message="Are you sure you want to un-park all tags?"
              data-redirect-url="{% url 'twf:reset_unpark_all_tags' %}">
=======
              data-message="Are you sure you want to unpark all tags?">
>>>>>>> 16ff7150
              Unpark All Tags
            </button>
          </div>
        </div>
    
        <!-- Remove All Prompts -->
        <div class="row mb-2">
          <div class="col-8">
              <p><strong>Delete all saved prompts:</strong> Deletes all saved prompts associated with this project.</p>
          </div>
          <div class="col-4 text-end">
            <button
              class="btn btn-secondary show-confirm-modal" 
<<<<<<< HEAD
              data-message="Are you sure you want to remove all saved prompts?"
              data-redirect-url="{% url 'twf:reset_remove_all_prompts' %}">
              Remove All Prompts
=======
              data-message="Are you sure you want to delete all saved prompts?">
              Delete All Prompts
>>>>>>> 16ff7150
            </button>
          </div>
        </div>
    
        <!-- Delete All Tasks -->
        <div class="row mb-2">
          <div class="col-8">
              <p><strong>Delete all tasks:</strong> Deletes all tasks. This does not affect your data but removes the
                  history of performed tasks.</p>
          </div>
          <div class="col-4 text-end">
            <button
              class="btn btn-secondary show-confirm-modal" 
<<<<<<< HEAD
              data-message="Are you sure you want to remove all tasks?"
              data-redirect-url="{% url 'twf:reset_remove_all_tasks' %}">
              Remove All Tasks
=======
              data-message="Are you sure you want to delete all tasks?">
              Delete All Tasks
>>>>>>> 16ff7150
            </button>
          </div>
        </div>
    
        <!-- Remove All Dictionaries -->
        <div class="row mb-2">
          <div class="col-8">
              <p><strong>Remove all dictionaries:</strong> Removes all dictionaries from the project (the dictionaries
                  themselves are not deleted).</p>
          </div>
          <div class="col-4 text-end">
            <button
              class="btn btn-secondary show-confirm-modal" 
              data-message="Are you sure you want to remove all dictionaries?"
              data-redirect-url="{% url 'twf:reset_remove_all_dictionaries' %}">
              Remove All Dictionaries
            </button>
          </div>
        </div>
      </div>
    
      <!-- Dangerous Section -->
      <div class="border border-danger p-3">
        <h4 class="text-danger">Dangerous</h4>
        <p>These actions are irreversible. Proceed with caution.</p>
    
        <!-- Remove All Documents -->
        <div class="row mb-2">
          <div class="col-8">
              <p><strong>Delete all documents:</strong> Deletes all document objects in your project, including all
                  associated pages and tags. Collections can no longer be edited.</p>
          </div>
          <div class="col-4 text-end">
            <button
              class="btn btn-danger show-danger-modal"
              data-message="Are you sure you want to delete all documents?"
              data-redirect-url="{% url 'twf:reset_remove_all_documents' %}">
              Delete Documents
            </button>
          </div>
        </div>
    
        <!-- Remove All Tags -->
        <div class="row mb-2">
          <div class="col-8">
              <p><strong>Delete all tags:</strong> Deletes all tags. Tags can be re-extracted from Transkribus
                  document data. </p>
          </div>
          <div class="col-4 text-end">
            <button
              class="btn btn-danger show-danger-modal"
              data-message="Are you sure you want to delete all tags?"
              data-redirect-url="{% url 'twf:reset_remove_all_tags' %}">
              Delete All Tags
            </button>
          </div>
        </div>
    
        <!-- Remove All Collections -->
        <div class="row mb-2">
          <div class="col-8">
              <p><strong>Delete all collections:</strong> Deletes all collections in this project.</p>
          </div>
          <div class="col-4 text-end">
            <button
              class="btn btn-danger show-danger-modal"
              data-message="Are you sure you want to delete all collections?"
              data-redirect-url="{% url 'twf:reset_remove_all_collections' %}">
              Delete All Collections
            </button>
          </div>
        </div>
      </div>
    </div>

{% endblock %}<|MERGE_RESOLUTION|>--- conflicted
+++ resolved
@@ -18,12 +18,8 @@
           <div class="col-4 text-end">
             <button
               class="btn btn-secondary show-confirm-modal" 
-<<<<<<< HEAD
-              data-message="Are you sure you want to un-park all tags?"
+              data-message="Are you sure you want to unpark all tags?"
               data-redirect-url="{% url 'twf:reset_unpark_all_tags' %}">
-=======
-              data-message="Are you sure you want to unpark all tags?">
->>>>>>> 16ff7150
               Unpark All Tags
             </button>
           </div>
@@ -37,14 +33,9 @@
           <div class="col-4 text-end">
             <button
               class="btn btn-secondary show-confirm-modal" 
-<<<<<<< HEAD
-              data-message="Are you sure you want to remove all saved prompts?"
+              data-message="Are you sure you want to delete all saved prompts?"
               data-redirect-url="{% url 'twf:reset_remove_all_prompts' %}">
-              Remove All Prompts
-=======
-              data-message="Are you sure you want to delete all saved prompts?">
               Delete All Prompts
->>>>>>> 16ff7150
             </button>
           </div>
         </div>
@@ -58,14 +49,9 @@
           <div class="col-4 text-end">
             <button
               class="btn btn-secondary show-confirm-modal" 
-<<<<<<< HEAD
-              data-message="Are you sure you want to remove all tasks?"
+              data-message="Are you sure you want to delete all tasks?"
               data-redirect-url="{% url 'twf:reset_remove_all_tasks' %}">
               Remove All Tasks
-=======
-              data-message="Are you sure you want to delete all tasks?">
-              Delete All Tasks
->>>>>>> 16ff7150
             </button>
           </div>
         </div>
